--- conflicted
+++ resolved
@@ -66,15 +66,7 @@
             new AsyncTask<Void, String, Void>() {
                 @Override
                 protected Void doInBackground(Void... params) {
-<<<<<<< HEAD
-                    try {
-                        createMediaItems();
-                        success = true;
-                    } catch (Exception e) {
-                    }
-=======
                     createMediaItems();
->>>>>>> 12b2e3f1
                     return null;
                 }
 
